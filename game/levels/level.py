"""This module contains the Level class."""
import pygame
from tiles.entities.items.crystal import Crystal
from tiles.entities.characters.player import Player
from tiles.entities.characters.NPCs.damsel import Damsel
from tiles.entities.characters.NPCs.skeleton import Skeleton
from tiles.tile import Tile
from file_managers.support import import_csv_layout
from settings import TILESIZE
from managers.camera_manager import CameraManager
from game_data import character_keys
from game_data import item_keys


class Level(object):
    """Level class.

    The Level class will instantiate all objects required for a single level to run.

    Attributes
    ----------
    _display_surface: pygame.Surface
        The surface which to display the level
    _universal_assets: list[pygame.sprites]
        The list of all art assets from LevelManager
    _camera: CameraManager
        CameraManager handles sprite movement across the screen relative to the player
    _paused: bool
        Flag to pause the game when key is pressed

    Methods
    -------
    create_map(self, level_dict: dict)
        Parses gameData.py's level_data using level_key to get this level's sprites
    create_sprite_groups(self)
        Create all sprites groups used in the level
    create_entities_from_layout(self, layout: list[int])
        Parse the level map's layout for entities and initialize them
    create_tile_group(self, layout: list[int]) -> pygame.sprite.Group
        Create tiles for the map using the layout and universal assets
    create_items_from_layout(self)
        Create all itmes
    add_obstacles(self)
        Add level specific obstacles to _obstacle_sprites
    add_sprites_to_camera(self)
        Add all visible sprites to the CameraManager
    pause_menu(self)
        Handle a paused game
    run(self)
        Draw and update all sprite groups
    """

    # TODO: pass in level_dict from level_manager instead of level_key.
    # Don't need to import all level_data that way
    def __init__(self, universal_assets: list, level_dict: dict):
        """Construct the level class.

        This method will instantiate all required sprite groups for the current level

        Parameters
        ----------
        universal_assets: list[pygame.sprite]
            The list containing all game assets which the level will select from
        level_dict: dict
            The dictionary containing this level's game data
        """
        self._display_surface: pygame.Surface = pygame.display.get_surface()

        self._universal_assets: list = universal_assets

        # extract data from level_data dictionary in gameData.py
        self.create_map(level_dict)
        self.create_sprite_groups()
        self.add_obstacles()
        self.create_entities_from_layout(self._character_layout)
        self.create_items_from_layout()

        self._camera = CameraManager(self.player)
        self.add_sprites_to_camera()

        # pause flag used to display pause menu
        self._paused = False

    def create_map(self, level_dict: dict) -> None:
        """Read level data from gameData.py and stage it for rendering."""
        # setup map
        terrain_layout: list[int] = import_csv_layout(level_dict.get("ground"))
        rocks_layout: list[int] = import_csv_layout(level_dict.get("rocks"))
        raised_ground_layout: list[int] = import_csv_layout(
            level_dict.get("raised_ground")
        )
        plants_layout: list[int] = import_csv_layout(level_dict.get("plants"))
        fence_layout: list[int] = import_csv_layout(level_dict.get("fence"))
        extra_layout: list[int] = import_csv_layout(level_dict.get("extra"))
        self._character_layout: list[int] = import_csv_layout(
            level_dict.get("characters")
        )
        self._items_layout: list[int] = import_csv_layout(
            level_data[level_key]["items"]
        )

        self._terrain_sprites: pygame.sprite.Group = self.create_tile_group(
            terrain_layout
        )
        self._terrain_sprites.add(self.create_tile_group(rocks_layout))
        self._terrain_sprites.add(self.create_tile_group(raised_ground_layout))
        self._plant_sprites: pygame.sprite.Group = self.create_tile_group(plants_layout)
        self._fence_sprites: pygame.sprite.Group = self.create_tile_group(fence_layout)
        self._extra_sprites: pygame.sprite.Group = self.create_tile_group(extra_layout)

    def create_sprite_groups(self) -> None:
        """Create all sprite groups for the level."""
        self._obstacle_sprites = pygame.sprite.Group()
        self._bad_sprites = pygame.sprite.Group()
        self._good_sprites = pygame.sprite.Group()
        self._attack_sprites = pygame.sprite.Group()
        self._player_group = pygame.sprite.GroupSingle()
        self._item_sprites = pygame.sprite.Group()

    def create_entities_from_layout(self, layout: list[int]) -> None:
        """Initialize the entities on a layout.

        Parameters
        ----------
        layout: list[int]
            list of values representing an individual entity from the map
        """
        # default location of top left corner should never be used
        x = 0
        y = 0
        position = (x, y)
        for row_index, row in enumerate(layout):
            for col_index, val in enumerate(row):
                # all logic for every entity
                if val != -1:
                    x = col_index * TILESIZE
                    y = row_index * TILESIZE
                    position = (x, y)
                # initialize the player
                if val == character_keys["player"]:
                    self.player = Player(
                        position,
                        [self._player_group],
                        self._obstacle_sprites,
                    )
                # initialize damsels
                elif val == character_keys["damsel"]:
                    Damsel(position, self._good_sprites, self._obstacle_sprites)
                # initialize skeletons
                elif val == character_keys["skeleton"]:
                    Skeleton(position, self._bad_sprites, self._obstacle_sprites)

        # add player awareness to friendly_sprites
        for entity in self._good_sprites:
            entity.set_player(self.player)

        # add player awareness to enemy_sprites
        for entity in self._bad_sprites:
            entity.set_player(self.player)

<<<<<<< HEAD
    def create_tile_group(self, layout: list[int]) -> pygame.sprite.Group:
=======
    def create_items_from_layout(self) -> None:
        """Initialize the entities on a layout."""
        # default location of top left corner should never be used
        x: int = 0
        y: int = 0
        position: tuple = (x, y)
        for row_index, row in enumerate(self._items_layout):
            for col_index, val in enumerate(row):
                # all logic for every entity
                if val != -1:
                    x = col_index * TILESIZE
                    y = row_index * TILESIZE
                    position = (x, y)
                # initialize the player
                if val == item_keys["crystal"]:
                    Crystal(self._item_sprites, position)

    def create_tile_group(self, layout: List[int]) -> pygame.sprite.Group:
>>>>>>> 09cc94b8
        """Create the :func:`Sprite group<pygame.sprite.Group>` for a layout.

        Parameters
        ----------
        layout: list[int]
            List of values each representing an individual sprite
        """
        sprite_group = pygame.sprite.Group()
        for row_index, row in enumerate(layout):
            for col_index, val in enumerate(row):
                if val != "-1":
                    coords = (col_index * TILESIZE, row_index * TILESIZE)

                    tile_surface = self._universal_assets[int(val)]
                    sprite = Tile(sprite_group)
                    sprite.set_tile(coords, tile_surface)
                    sprite.image.set_colorkey(pygame.Color("black"), pygame.RLEACCEL)
                    sprite_group.add(sprite)

        return sprite_group

    def add_obstacles(self) -> None:
        """Add all obstacle sprites for the level to self._obstacle_sprites."""
        self._obstacle_sprites.add(self._fence_sprites)

    def add_sprites_to_camera(self) -> None:
        """Add all visible sprites to the CameraManager."""
        self._camera.add(self._terrain_sprites)
        self._camera.add(self._plant_sprites)
        self._camera.add(self._fence_sprites)
        self._camera.add(self._extra_sprites)
        self._camera.add(self._item_sprites)

        self._camera.add(self._good_sprites)
        self._camera.add(self._bad_sprites)

    def pause_menu(self) -> None:
        """Pauses the game and opens the pause menu."""
        print("PAUSED!")
        pass

    def run(self) -> None:
        """Draw and update all sprite groups."""
        self._display_surface.fill("black")

        # pause check
        for event in pygame.event.get():
            if event.type == pygame.KEYUP:
                if event.key == pygame.K_ESCAPE:
                    self._paused is not self._paused

        if self._paused:
            self.pause_menu()
        else:
            self._player_group.update(self._bad_sprites, self._good_sprites)
            self._bad_sprites.update(self._bad_sprites, self._good_sprites)
            self._good_sprites.update(self._bad_sprites, self._good_sprites)
            self._item_sprites.update()

            # draw the game behind the player character
            self._camera.camera_update()
            self._camera.draw(self._display_surface)
            # draw the player chacter
            self._player_group.draw(self._display_surface)<|MERGE_RESOLUTION|>--- conflicted
+++ resolved
@@ -95,9 +95,7 @@
         self._character_layout: list[int] = import_csv_layout(
             level_dict.get("characters")
         )
-        self._items_layout: list[int] = import_csv_layout(
-            level_data[level_key]["items"]
-        )
+        self._items_layout: list[int] = import_csv_layout(level_dict["items"])
 
         self._terrain_sprites: pygame.sprite.Group = self.create_tile_group(
             terrain_layout
@@ -158,9 +156,6 @@
         for entity in self._bad_sprites:
             entity.set_player(self.player)
 
-<<<<<<< HEAD
-    def create_tile_group(self, layout: list[int]) -> pygame.sprite.Group:
-=======
     def create_items_from_layout(self) -> None:
         """Initialize the entities on a layout."""
         # default location of top left corner should never be used
@@ -178,8 +173,7 @@
                 if val == item_keys["crystal"]:
                     Crystal(self._item_sprites, position)
 
-    def create_tile_group(self, layout: List[int]) -> pygame.sprite.Group:
->>>>>>> 09cc94b8
+    def create_tile_group(self, layout: list[int]) -> pygame.sprite.Group:
         """Create the :func:`Sprite group<pygame.sprite.Group>` for a layout.
 
         Parameters
